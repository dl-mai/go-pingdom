package pingdom

import (
	"encoding/json"
	"fmt"
)

// PingdomResponse represents a general response from the Pingdom API
type PingdomResponse struct {
	Message string `json:"message"`
}

// PingdomError represents an error response from the Pingdom API
type PingdomError struct {
	StatusCode int    `json:"statuscode"`
	StatusDesc string `json:"statusdesc"`
	Message    string `json:"errormessage"`
}

// CheckResponse represents the json response for a check from the Pingdom API
type CheckResponse struct {
	ID                       int                `json:"id"`
	Name                     string             `json:"name"`
	Resolution               int                `json:"resolution,omitempty"`
	SendNotificationWhenDown int                `json:"sendnotificationwhendown,omitempty"`
	NotifyAgainEvery         int                `json:"notifyagainevery,omitempty"`
	NotifyWhenBackup         bool               `json:"notifywhenbackup,omitempty"`
	Created                  int64              `json:"created,omitempty"`
	Hostname                 string             `json:"hostname,omitempty"`
	Status                   string             `json:"status,omitempty"`
	LastErrorTime            int64              `json:"lasterrortime,omitempty"`
	LastTestTime             int64              `json:"lasttesttime,omitempty"`
	LastResponseTime         int64              `json:"lastresponsetime,omitempty"`
	Paused                   bool               `json:"paused,omitempty"`
	IntegrationIds           []int              `json:"integrationids,omitempty"`
	Type                     CheckResponseType  `json:"type,omitempty"`
	Tags                     []CheckResponseTag `json:"tags,omitempty"`
	UserIds                  []int              `json:"userids,omitempty"`
	TeamIds                  []int              `json:"teamids,omitempty"`
	ResponseTimeThreshold    int                `json:"responsetime_threshold,omitempty"`
}

type CheckResponseType struct {
	Name string                    `json:"-"`
	HTTP *CheckResponseHTTPDetails `json:"http,omitempty"`
}

type CheckResponseTag struct {
	Name  string      `json:"name"`
	Type  string      `json:"type"`
	Count interface{} `json:"count"`
}

// MaintenanceResponse represents the json response for a maintenance from the Pingdom API
type MaintenanceResponse struct {
	ID             int                      `json:"id"`
	Description    string                   `json:"description"`
	From           int64                    `json:"from"`
	To             int64                    `json:"to"`
	RecurrenceType string                   `json:"recurrencetype"`
	RepeatEvery    int                      `json:"repeatevery"`
	EffectiveTo    int64                    `json:"effectiveto"`
	Checks         MaintenanceCheckResponse `json:"checks"`
}

// MaintenanceCheckResponse represents Check reply in json MaintenanceResponse
type MaintenanceCheckResponse struct {
	Uptime []int `json:"uptime"`
	Tms    []int `json:"tms"`
}

// ProbeResponse represents the json response for probes from the PIngdom API
type ProbeResponse struct {
	ID         int    `json:"id"`
	Country    string `json:"country"`
	City       string `json:"city"`
	Name       string `json:"name"`
	Active     bool   `json:"active"`
	Hostname   string `json:"hostname"`
	IP         string `json:"ip"`
	IPv6       string `json:"ipv6"`
	CountryISO string `json:"countryiso"`
	Region     string `json:"region"`
}

// TeamResponse represents the json response for teams from the PIngdom API
type TeamResponse struct {
	ID    string `json:"id"`
	Name  string `json:"name"`
	Users []TeamUserResponse
}

// TeamUserResponse represents the json response for users in teams from the PIngdom API
type TeamUserResponse struct {
	ID    string `json:"id"`
	Email string `json:"email"`
	Name  string `json:"name"`
}

// TeamDeleteResponse represents the json response for delete team from the PIngdom API
type TeamDeleteResponse struct {
	Success bool `json:"success"`
}

<<<<<<< HEAD
type PublicReportResponse struct {
	ID        int    `json:"checkid"`
	Name      string `json:"checkname"`
	ReportURL string `json:"reporturl"`
=======
type SummaryPerformanceResponse struct {
	Summary SummaryPerformanceMap `json:"summary"`
}

type SummaryPerformanceMap struct {
	Hours []SummaryPerformanceSummary `json:"hours,omitempty"`
	Days []SummaryPerformanceSummary `json:"days,omitempty"`
	Weeks []SummaryPerformanceSummary `json:"weeks,omitempty"`
}

type SummaryPerformanceSummary struct {
	AvgResponse int `json:"avgresponse"`
	Downtime int `json:"downtime"`
	StartTime int `json:"starttime"`
	Unmonitored int `json:"unmonitored"`
	Uptime int `json:"uptime"`
}

type UserSmsResponse struct {
	Id int `json:"id"`
	Severity string `json:"severity"`
	CountryCode string `json:"country_code"`
	Number string `json:"number"`
	Provider string `json:"provider"`
}

type UserEmailResponse struct {
	Id int `json:"id"`
	Severity string `json:"severity"`
	Address string `json:"address"`
}

type CreateUserContactResponse struct {
	Id int `json:"id"`
}

// MaintenanceWindow represents a Pingdom Maintenance Window.
type UsersResponse struct {
	Id    		   int  `json:"id"`
	Paused         string  `json:"paused,omitempty"`
	Username       string `json:"name,omitempty"`
	Sms			   []UserSmsResponse `json:"sms,omitempty"`
	Email 		   []UserEmailResponse `json:"email,omitempty"`
>>>>>>> 6f497858
}

func (c *CheckResponseType) UnmarshalJSON(b []byte) error {
	var raw interface{}

	err := json.Unmarshal(b, &raw)
	if err != nil {
		return err
	}

	switch v := raw.(type) {
	case string:
		c.Name = v
	case map[string]interface{}:
		if len(v) != 1 {
			return fmt.Errorf("Check detailed response `check.type` contains more than one object: %+v", v)
		}
		for k := range v {
			c.Name = k
		}

		// Allow continue use json.Unmarshall using a type != Unmarshaller
		// This avoid enter in a infinite loop
		type t CheckResponseType
		var rawCheckDetails t

		err := json.Unmarshal(b, &rawCheckDetails)
		if err != nil {
			return err
		}
		c.HTTP = rawCheckDetails.HTTP
	}
	return nil
}

// HttpCheck represents a Pingdom http check.
type CheckResponseHTTPDetails struct {
	Url              string            `json:"url,omitempty"`
	Encryption       bool              `json:"encryption,omitempty"`
	Port             int               `json:"port,omitempty"`
	Username         string            `json:"username,omitempty"`
	Password         string            `json:"password,omitempty"`
	ShouldContain    string            `json:"shouldcontain,omitempty"`
	ShouldNotContain string            `json:"shouldnotcontain,omitempty"`
	PostData         string            `json:"postdata,omitempty"`
	RequestHeaders   map[string]string `json:"requestheaders,omitempty"`
}

// Return string representation of the PingdomError
func (r *PingdomError) Error() string {
	return fmt.Sprintf("%d %v: %v", r.StatusCode, r.StatusDesc, r.Message)
}

// private types used to unmarshall json responses from pingdom

type listChecksJsonResponse struct {
	Checks []CheckResponse `json:"checks"`
}

type listMaintenanceJsonResponse struct {
	Maintenances []MaintenanceResponse `json:"maintenance"`
}

type listProbesJsonResponse struct {
	Probes []ProbeResponse `json:"probes"`
}

type listTeamsJsonResponse struct {
	Teams []TeamResponse `json:"teams"`
}

type listPublicReportsJsonResponse struct {
	Checks []PublicReportResponse `json:"public"`
}

type checkDetailsJsonResponse struct {
	Check *CheckResponse `json:"check"`
}

type maintenanceDetailsJsonResponse struct {
	Maintenance *MaintenanceResponse `json:"maintenance"`
}

type teamDetailsJsonResponse struct {
	Team *TeamResponse `json:"team"`
}

type createUserContactJsonResponse struct {
	Contact *CreateUserContactResponse `json:"contact_target"`
}

type createUserJsonResponse struct {
	User *UsersResponse `json:"user"`
}

type listUsersJsonResponse struct {
	Users []UsersResponse `json:"users"`
}

type errorJsonResponse struct {
	Error *PingdomError `json:"error"`
}<|MERGE_RESOLUTION|>--- conflicted
+++ resolved
@@ -102,12 +102,12 @@
 	Success bool `json:"success"`
 }
 
-<<<<<<< HEAD
 type PublicReportResponse struct {
 	ID        int    `json:"checkid"`
 	Name      string `json:"checkname"`
 	ReportURL string `json:"reporturl"`
-=======
+}
+
 type SummaryPerformanceResponse struct {
 	Summary SummaryPerformanceMap `json:"summary"`
 }
@@ -151,7 +151,6 @@
 	Username       string `json:"name,omitempty"`
 	Sms			   []UserSmsResponse `json:"sms,omitempty"`
 	Email 		   []UserEmailResponse `json:"email,omitempty"`
->>>>>>> 6f497858
 }
 
 func (c *CheckResponseType) UnmarshalJSON(b []byte) error {
