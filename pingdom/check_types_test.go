--- conflicted
+++ resolved
@@ -139,11 +139,8 @@
 		"use_legacy_notifications": "false",
 		"type":       "ping",
 		"contactids": "11111111,22222222",
-<<<<<<< HEAD
 		"integrationids": "33333333,44444444",
-=======
     "probe_filters":    "",
->>>>>>> cba604a0
 	}
 
 	if !reflect.DeepEqual(params, want) {
