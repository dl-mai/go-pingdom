--- conflicted
+++ resolved
@@ -52,11 +52,8 @@
 	NotifyWhenBackup         bool   `json:"notifywhenbackup,omitempty"`
 	UseLegacyNotifications   bool   `json:"use_legacy_notifications,omitempty"`
 	ContactIds               []int  `json:"contactids,omitempty"`
-<<<<<<< HEAD
 	IntegrationIds           []int  `json:"integrationids,omitempty"`
-=======
   ProbeFilters             string `json:"probe_filters,omitempty"`
->>>>>>> cba604a0
 }
 
 // Params returns a map of parameters for an HttpCheck that can be sent along
@@ -173,11 +170,8 @@
 		"notifywhenbackup":         strconv.FormatBool(ck.NotifyWhenBackup),
 		"use_legacy_notifications": strconv.FormatBool(ck.UseLegacyNotifications),
 		"contactids":               intListToCDString(ck.ContactIds),
-<<<<<<< HEAD
 		"integrationids":           intListToCDString(ck.IntegrationIds),
-=======
     "probe_filters":            ck.ProbeFilters,
->>>>>>> cba604a0
 	}
 }
 
